--- conflicted
+++ resolved
@@ -46,66 +46,9 @@
         command = ["python", "manage.py", "run_bot", "--botid", str(bot_id)]
 
         # Metadata labels matching the deployment
-<<<<<<< HEAD
         labels = {"app.kubernetes.io/name": self.app_name, "app.kubernetes.io/instance": self.app_instance, "app.kubernetes.io/version": self.app_version, "app.kubernetes.io/managed-by": "cuber", "app": "bot-proc"}
 
-        pod = client.V1Pod(metadata=client.V1ObjectMeta(name=bot_name, namespace=self.namespace, labels=labels), spec=client.V1PodSpec(containers=[client.V1Container(name="bot-proc", image=self.image, image_pull_policy="Always", command=command, resources=client.V1ResourceRequirements(requests={"cpu": "4", "memory": "4Gi"}, limits={"memory": "4Gi"}), env_from=[client.V1EnvFromSource(config_map_ref=client.V1ConfigMapEnvSource(name="env")), client.V1EnvFromSource(secret_ref=client.V1SecretEnvSource(name="app-secrets"))], env=[])], restart_policy="Never", image_pull_secrets=[client.V1LocalObjectReference(name="regcred")], termination_grace_period_seconds=60))
-=======
-        labels = {
-            "app.kubernetes.io/name": self.app_name,
-            "app.kubernetes.io/instance": self.app_instance,
-            "app.kubernetes.io/version": self.app_version,
-            "app.kubernetes.io/managed-by": "cuber",
-            "app": "bot-proc"
-        }
-
-        pod = client.V1Pod(
-            metadata=client.V1ObjectMeta(
-                name=bot_name,
-                namespace=self.namespace,
-                labels=labels
-            ),
-            spec=client.V1PodSpec(
-                containers=[
-                    client.V1Container(
-                        name="bot-proc",
-                        image=self.image,
-                        image_pull_policy="Always",
-                        command=command,
-                        resources=client.V1ResourceRequirements(
-                            requests={
-                                "cpu": "2",
-                                "memory": "4Gi"
-                            },
-                            limits={
-                                "memory": "4Gi"
-                            }
-                        ),
-                        env_from=[
-                            client.V1EnvFromSource(
-                                config_map_ref=client.V1ConfigMapEnvSource(
-                                    name="env"
-                                )
-                            ),
-                            client.V1EnvFromSource(
-                                secret_ref=client.V1SecretEnvSource(
-                                    name="app-secrets"
-                                )
-                            )
-                        ],
-                        env=[]
-                    )
-                ],
-                restart_policy="Never",
-                image_pull_secrets=[
-                    client.V1LocalObjectReference(
-                        name="regcred"
-                    )
-                ],
-                termination_grace_period_seconds=60
-            )
-        )
->>>>>>> f7aabc56
+        pod = client.V1Pod(metadata=client.V1ObjectMeta(name=bot_name, namespace=self.namespace, labels=labels), spec=client.V1PodSpec(containers=[client.V1Container(name="bot-proc", image=self.image, image_pull_policy="Always", command=command, resources=client.V1ResourceRequirements(requests={"cpu": "2", "memory": "4Gi"}, limits={"memory": "4Gi"}), env_from=[client.V1EnvFromSource(config_map_ref=client.V1ConfigMapEnvSource(name="env")), client.V1EnvFromSource(secret_ref=client.V1SecretEnvSource(name="app-secrets"))], env=[])], restart_policy="Never", image_pull_secrets=[client.V1LocalObjectReference(name="regcred")], termination_grace_period_seconds=60))
 
         try:
             api_response = self.v1.create_namespaced_pod(namespace=self.namespace, body=pod)
